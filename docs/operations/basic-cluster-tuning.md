--- conflicted
+++ resolved
@@ -280,7 +280,6 @@
 
 You can set the Coordinator heap to the same size as your Broker heap, or slightly smaller: both services have to process cluster-wide state and answer API requests about this state.
 
-<<<<<<< HEAD
 #### Isolating Primary Replicant Loading Within Its Own Event Loop
 
 `druid.coordinator.loadPrimaryReplicantSeparately` with a period controlled by `druid.coordinator.period.primaryReplicantLoaderPeriod` can be used to remove primary replicant loading from the general coordinator event loop and put it on its own schedule.
@@ -290,7 +289,7 @@
 By enabling it, you enable a dedicated scheduled event loop on the coordinator for loading primary replicants. The general coordinator event loop will do all of its same jobs as before except for loading of primary replicants. Now, you may find that primary replicants are loaded faster, resulting in used segments being available for client query in more timely manner than before.
 
 Enabling this comes at a cost. The coordinator will now have to maintain another snapshot of the cluster state. Also, primary replicant loading will now be running in parallel to other Coordinator tasks which could result in more cpu use.
-=======
+
 #### Dynamic Configuration
 
 `percentOfSegmentsToConsiderPerMove`
@@ -307,7 +306,6 @@
     * The recommended starting point value is 66. It represents a meaningful decrease in the percentage of segments considered while also not being too aggressive (You will consider 1/3 fewer segments per move operation with this value).
 * The impact that modifying this config will have on your coordination time will be a function of how low you set the config value, the value for `maxSegmentsToMove` and the total number of segments in your cluster.
   * If your cluster has a relatively small number of segments, or you choose to move few segments per coordination cycle, there may not be much savings to be had here.
->>>>>>> 26b911a3
 
 ### Overlord
 
