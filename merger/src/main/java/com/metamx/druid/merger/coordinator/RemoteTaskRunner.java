/*
 * Druid - a distributed column store.
 * Copyright (C) 2012  Metamarkets Group Inc.
 *
 * This program is free software; you can redistribute it and/or
 * modify it under the terms of the GNU General Public License
 * as published by the Free Software Foundation; either version 2
 * of the License, or (at your option) any later version.
 *
 * This program is distributed in the hope that it will be useful,
 * but WITHOUT ANY WARRANTY; without even the implied warranty of
 * MERCHANTABILITY or FITNESS FOR A PARTICULAR PURPOSE.  See the
 * GNU General Public License for more details.
 *
 * You should have received a copy of the GNU General Public License
 * along with this program; if not, write to the Free Software
 * Foundation, Inc., 51 Franklin Street, Fifth Floor, Boston, MA  02110-1301, USA.
 */

package com.metamx.druid.merger.coordinator;

import com.google.common.base.Function;
import com.google.common.base.Joiner;
import com.google.common.base.Predicate;
import com.google.common.base.Throwables;
<<<<<<< HEAD
=======
import com.google.common.collect.Lists;
>>>>>>> 88bb0296
import com.google.common.collect.MinMaxPriorityQueue;
import com.google.common.collect.Sets;
import com.google.common.primitives.Ints;
import com.metamx.common.ISE;
import com.metamx.common.concurrent.ScheduledExecutors;
import com.metamx.common.guava.FunctionalIterable;
import com.metamx.common.lifecycle.LifecycleStart;
import com.metamx.common.lifecycle.LifecycleStop;
import com.metamx.druid.PeriodGranularity;
import com.metamx.druid.merger.common.TaskHolder;
import com.metamx.druid.merger.common.TaskStatus;
import com.metamx.druid.merger.common.task.Task;
import com.metamx.druid.merger.coordinator.config.RemoteTaskRunnerConfig;
<<<<<<< HEAD
=======
import com.metamx.druid.merger.coordinator.scaling.AutoScalingData;
>>>>>>> 88bb0296
import com.metamx.druid.merger.coordinator.scaling.ScalingStrategy;
import com.metamx.druid.merger.worker.Worker;
import com.metamx.emitter.EmittingLogger;
import com.netflix.curator.framework.CuratorFramework;
import com.netflix.curator.framework.recipes.cache.PathChildrenCache;
import com.netflix.curator.framework.recipes.cache.PathChildrenCacheEvent;
import com.netflix.curator.framework.recipes.cache.PathChildrenCacheListener;
import org.apache.zookeeper.CreateMode;
import org.codehaus.jackson.map.ObjectMapper;
import org.joda.time.DateTime;
import org.joda.time.Duration;
import org.joda.time.Period;

<<<<<<< HEAD
import java.io.IOException;
import java.util.Comparator;
=======
import javax.annotation.Nullable;
import java.util.Comparator;
import java.util.List;
import java.util.Set;
>>>>>>> 88bb0296
import java.util.concurrent.ConcurrentHashMap;
import java.util.concurrent.ConcurrentSkipListSet;
import java.util.concurrent.ScheduledExecutorService;
import java.util.concurrent.TimeUnit;

/**
 * The RemoteTaskRunner encapsulates all interactions with Zookeeper and keeps track of which workers
 * are running which tasks. The RemoteTaskRunner is event driven and updates state according to ephemeral node
 * changes in ZK.
 * <p/>
 * The RemoteTaskRunner will assign tasks to a node until the node hits capacity. RemoteTaskRunners have scaling
 * strategies to help them decide when to create or delete new resources. When tasks are assigned to the remote
 * task runner and no workers have capacity to handle the task, provisioning will be done according to the strategy.
 * The remote task runner periodically runs a check to see if any worker nodes have not had any work for a
 * specified period of time. If so, the worker node will be terminated.
 * <p/>
 * If a worker node becomes inexplicably disconnected from Zk, the RemoteTaskRunner will automatically retry any tasks
 * that were associated with the node.
 */
public class RemoteTaskRunner implements TaskRunner
{
  private static final EmittingLogger log = new EmittingLogger(RemoteTaskRunner.class);
  private static final Joiner JOINER = Joiner.on("/");

  private final ObjectMapper jsonMapper;
  private final RemoteTaskRunnerConfig config;
  private final CuratorFramework cf;
<<<<<<< HEAD
  private final PathChildrenCache workerListener;
  private final ScheduledExecutorService scheduledExec;
  private final RetryPolicyFactory retryPolicyFactory;
  private final ConcurrentHashMap<String, WorkerWrapper> zkWorkers; // all workers that exist in ZK
  private final ConcurrentHashMap<String, TaskWrapper> tasks; // all tasks that are assigned or need to be assigned
  private final ScalingStrategy strategy;

  private final Object statusLock = new Object();

=======
  private final PathChildrenCache workerPathCache;
  private final ScheduledExecutorService scheduledExec;
  private final RetryPolicyFactory retryPolicyFactory;
  private final ScalingStrategy strategy;

  // all workers that exist in ZK
  private final ConcurrentHashMap<String, WorkerWrapper> zkWorkers = new ConcurrentHashMap<String, WorkerWrapper>();
  // all tasks that are assigned or need to be assigned
  private final ConcurrentHashMap<String, TaskWrapper> tasks = new ConcurrentHashMap<String, TaskWrapper>();

  private final ConcurrentSkipListSet<String> currentlyProvisioning = new ConcurrentSkipListSet<String>();
  private final ConcurrentSkipListSet<String> currentlyTerminating = new ConcurrentSkipListSet<String>();
  private final Object statusLock = new Object();

  private volatile DateTime lastProvisionTime = new DateTime();
  private volatile DateTime lastTerminateTime = new DateTime();
>>>>>>> 88bb0296
  private volatile boolean started = false;

  public RemoteTaskRunner(
      ObjectMapper jsonMapper,
      RemoteTaskRunnerConfig config,
      CuratorFramework cf,
<<<<<<< HEAD
      PathChildrenCache workerListener,
      ScheduledExecutorService scheduledExec,
      RetryPolicyFactory retryPolicyFactory,
      ConcurrentHashMap<String, WorkerWrapper> zkWorkers,
      ConcurrentHashMap<String, TaskWrapper> tasks,
=======
      PathChildrenCache workerPathCache,
      ScheduledExecutorService scheduledExec,
      RetryPolicyFactory retryPolicyFactory,
>>>>>>> 88bb0296
      ScalingStrategy strategy
  )
  {
    this.jsonMapper = jsonMapper;
    this.config = config;
    this.cf = cf;
<<<<<<< HEAD
    this.workerListener = workerListener;
    this.scheduledExec = scheduledExec;
    this.retryPolicyFactory = retryPolicyFactory;
    this.zkWorkers = zkWorkers;
    this.tasks = tasks;
=======
    this.workerPathCache = workerPathCache;
    this.scheduledExec = scheduledExec;
    this.retryPolicyFactory = retryPolicyFactory;
>>>>>>> 88bb0296
    this.strategy = strategy;
  }

  @LifecycleStart
  public void start()
  {
    try {
<<<<<<< HEAD
      workerListener.start();
      workerListener.getListenable().addListener(
=======
      workerPathCache.getListenable().addListener(
>>>>>>> 88bb0296
          new PathChildrenCacheListener()
          {
            @Override
            public void childEvent(CuratorFramework client, final PathChildrenCacheEvent event) throws Exception
            {
              if (event.getType().equals(PathChildrenCacheEvent.Type.CHILD_ADDED)) {
                final Worker worker = jsonMapper.readValue(
<<<<<<< HEAD
                    cf.getData().forPath(event.getData().getPath()),
                    Worker.class
                );

                log.info("New worker[%s] found!", worker.getHost());
                addWorker(worker);
              } else if (event.getType().equals(PathChildrenCacheEvent.Type.CHILD_REMOVED)) {
                // Get the worker host from the path
                String workerHost = event.getData().getPath().substring(event.getData().getPath().lastIndexOf("/") + 1);

                log.info("Worker[%s] removed!", workerHost);
                removeWorker(workerHost);
              }
            }
          }
      );

      // Schedule termination of worker nodes periodically
      Period period = new Period(config.getTerminateResourcesPeriodMs());
      PeriodGranularity granularity = new PeriodGranularity(period, null, null);
      final long truncatedNow = granularity.truncate(new DateTime().getMillis());
=======
                    event.getData().getData(),
                    Worker.class
                );
                log.info("New worker[%s] found!", worker.getHost());
                addWorker(worker);
              } else if (event.getType().equals(PathChildrenCacheEvent.Type.CHILD_REMOVED)) {
                final Worker worker = jsonMapper.readValue(
                    event.getData().getData(),
                    Worker.class
                );
                log.info("Worker[%s] removed!", worker.getHost());
                removeWorker(worker.getHost());
              }
            }
          }
      );
      workerPathCache.start();

      // Schedule termination of worker nodes periodically
      Period period = new Period(config.getTerminateResourcesDuration());
      PeriodGranularity granularity = new PeriodGranularity(period, config.getTerminateResourcesOriginDateTime(), null);
      final long startTime = granularity.next(granularity.truncate(new DateTime().getMillis()));
>>>>>>> 88bb0296

      ScheduledExecutors.scheduleAtFixedRate(
          scheduledExec,
          new Duration(
              System.currentTimeMillis(),
<<<<<<< HEAD
              granularity.next(truncatedNow) - config.getTerminateResourcesWindowMs()
          ),
          new Duration(config.getTerminateResourcesPeriodMs()),
=======
              startTime
          ),
          config.getTerminateResourcesDuration(),
>>>>>>> 88bb0296
          new Runnable()
          {
            @Override
            public void run()
            {
<<<<<<< HEAD
              strategy.terminateIfNeeded(zkWorkers);
            }
          }
      );

=======
              if (currentlyTerminating.isEmpty()) {
                if (zkWorkers.size() <= config.getMinNumWorkers()) {
                  return;
                }

                List<WorkerWrapper> thoseLazyWorkers = Lists.newArrayList(
                    FunctionalIterable
                        .create(zkWorkers.values())
                        .filter(
                            new Predicate<WorkerWrapper>()
                            {
                              @Override
                              public boolean apply(@Nullable WorkerWrapper input)
                              {
                                return input.getRunningTasks().isEmpty()
                                       && System.currentTimeMillis() - input.getLastCompletedTaskTime().getMillis()
                                          > config.getMaxWorkerIdleTimeMillisBeforeDeletion();
                              }
                            }
                        )
                );

                AutoScalingData terminated = strategy.terminate(
                    Lists.transform(
                        thoseLazyWorkers,
                        new Function<WorkerWrapper, String>()
                        {
                          @Override
                          public String apply(@Nullable WorkerWrapper input)
                          {
                            return input.getWorker().getHost();
                          }
                        }
                    )
                );

                if (terminated != null) {
                  currentlyTerminating.addAll(terminated.getNodeIds());
                  lastTerminateTime = new DateTime();
                }
              } else {
                Duration durSinceLastTerminate = new Duration(new DateTime(), lastTerminateTime);
                if (durSinceLastTerminate.isLongerThan(config.getMaxScalingDuration())) {
                  log.makeAlert(
                      "It has been %d millis since last scheduled termination but nodes remain",
                      durSinceLastTerminate.getMillis()
                  ).emit();
                }

                log.info(
                    "[%s] still terminating. Wait for all nodes to terminate before trying again.",
                    currentlyTerminating
                );
              }
            }
          }
      );
>>>>>>> 88bb0296
      started = true;
    }
    catch (Exception e) {
      throw Throwables.propagate(e);
    }
  }

  @LifecycleStop
  public void stop()
  {
    try {
      for (WorkerWrapper workerWrapper : zkWorkers.values()) {
<<<<<<< HEAD
        workerWrapper.getWatcher().close();
=======
        workerWrapper.close();
>>>>>>> 88bb0296
      }
    }
    catch (Exception e) {
      throw Throwables.propagate(e);
    }
    finally {
      started = false;
    }
  }

  public boolean hasStarted()
  {
    return started;
<<<<<<< HEAD
=======
  }

  public int getNumWorkers()
  {
    return zkWorkers.size();
>>>>>>> 88bb0296
  }

  @Override
  public void run(Task task, TaskContext context, TaskCallback callback)
  {
<<<<<<< HEAD
    assignTask(
        new TaskWrapper(
            task, context, callback, retryPolicyFactory.makeRetryPolicy()
        )
    );
  }

  private boolean assignTask(TaskWrapper taskWrapper)
  {
    // If the task already exists, we don't need to announce it
    try {
      WorkerWrapper workerWrapper;
      if ((workerWrapper = findWorkerRunningTask(taskWrapper)) != null) {
        final Worker worker = workerWrapper.getWorker();

        log.info("Worker[%s] is already running task{%s].", worker.getHost(), taskWrapper.getTask().getId());

        TaskStatus taskStatus = jsonMapper.readValue(
            cf.getData().forPath(JOINER.join(config.getStatusPath(), worker.getHost(), taskWrapper.getTask().getId())),
            TaskStatus.class
        );

=======
    if (tasks.contains(task.getId())) {
      throw new ISE("Assigned a task[%s] that already exists, WTF is happening?!", task.getId());
    }
    TaskWrapper taskWrapper = new TaskWrapper(
        task, context, callback, retryPolicyFactory.makeRetryPolicy()
    );
    tasks.put(taskWrapper.getTask().getId(), taskWrapper);
    assignTask(taskWrapper);
  }

  private void assignTask(TaskWrapper taskWrapper)
  {
    WorkerWrapper workerWrapper = findWorkerRunningTask(taskWrapper);

    // If the task already exists, we don't need to announce it
    if (workerWrapper != null) {
      final Worker worker = workerWrapper.getWorker();
      try {
        log.info("Worker[%s] is already running task[%s].", worker.getHost(), taskWrapper.getTask().getId());

        TaskStatus taskStatus = jsonMapper.readValue(
            workerWrapper.getStatusCache()
                         .getCurrentData(
                             JOINER.join(config.getStatusPath(), worker.getHost(), taskWrapper.getTask().getId())
                         )
                         .getData(),
            TaskStatus.class
        );

>>>>>>> 88bb0296
        if (taskStatus.isComplete()) {
          TaskCallback callback = taskWrapper.getCallback();
          if (callback != null) {
            callback.notify(taskStatus);
          }
          new CleanupPaths(worker.getHost(), taskWrapper.getTask().getId()).run();
<<<<<<< HEAD
        } else {
          tasks.put(taskWrapper.getTask().getId(), taskWrapper);
        }
        return true;
      }
    }
    catch (Exception e) {
      throw Throwables.propagate(e);
    }

    // Announce the task
    WorkerWrapper workerWrapper = getWorkerForTask();
    if (workerWrapper != null) {
      announceTask(workerWrapper.getWorker(), taskWrapper);
      return true;
=======
        }
      }
      catch (Exception e) {
        log.error(e, "Task exists, but hit exception!");
        retryTask(new CleanupPaths(worker.getHost(), taskWrapper.getTask().getId()), taskWrapper);
      }
    } else {
      // Announce the task or retry if there is not enough capacity
      workerWrapper = findWorkerForTask();
      if (workerWrapper != null) {
        announceTask(workerWrapper.getWorker(), taskWrapper);
      } else {
        retryTask(null, taskWrapper);
      }
>>>>>>> 88bb0296
    }

    return false;
  }

  /**
   * Retries a task that has failed.
   *
   * @param pre         - A runnable that is executed before the retry occurs
   * @param taskWrapper - a container for task properties
   */
  private void retryTask(
      final Runnable pre,
      final TaskWrapper taskWrapper
  )
  {
    final Task task = taskWrapper.getTask();
    final RetryPolicy retryPolicy = taskWrapper.getRetryPolicy();

    log.info("Registering retry for failed task[%s]", task.getId());

    if (retryPolicy.hasExceededRetryThreshold()) {
      log.makeAlert("Task [%s] has failed[%d] times, giving up!", task.getId(), retryPolicy.getNumRetries())
         .emit();
      return;
    }

    scheduledExec.schedule(
        new Runnable()
        {
          @Override
          public void run()
          {
<<<<<<< HEAD
            try {
              if (pre != null) {
                pre.run();
              }

              if (tasks.containsKey(task.getId())) {
                log.info("Retry[%d] for task[%s]", retryPolicy.getNumRetries(), task.getId());
                if (!assignTask(taskWrapper)) {
                  throw new ISE("Unable to find worker to send retry request to for task[%s]", task.getId());
                }
              }
            }
            catch (Exception e) {
              retryTask(null, taskWrapper);
=======
            if (pre != null) {
              pre.run();
            }

            if (tasks.containsKey(task.getId())) {
              log.info("Retry[%d] for task[%s]", retryPolicy.getNumRetries(), task.getId());
              assignTask(taskWrapper);
>>>>>>> 88bb0296
            }
          }
        },
        retryPolicy.getAndIncrementRetryDelay().getMillis(),
        TimeUnit.MILLISECONDS
    );
  }

  /**
   * When a new worker appears, listeners are registered for status changes.
   * Status changes indicate the creation or completion of task.
   * The RemoteTaskRunner updates state according to these changes.
   *
   * @param worker - contains metadata for a worker that has appeared in ZK
   */
  private void addWorker(final Worker worker)
  {
    try {
<<<<<<< HEAD
      final String workerStatus = JOINER.join(config.getStatusPath(), worker.getHost());
      final ConcurrentSkipListSet<String> runningTasks = new ConcurrentSkipListSet<String>(
          cf.getChildren().forPath(workerStatus)
      );
      final PathChildrenCache watcher = new PathChildrenCache(cf, workerStatus, false);
      final WorkerWrapper workerWrapper = new WorkerWrapper(
          worker,
          runningTasks,
          watcher
      );

      // Add status listener to the watcher for status changes
      watcher.getListenable().addListener(
=======
      currentlyProvisioning.remove(worker.getHost());

      final String workerStatusPath = JOINER.join(config.getStatusPath(), worker.getHost());
      final PathChildrenCache statusCache = new PathChildrenCache(cf, workerStatusPath, true);
      final WorkerWrapper workerWrapper = new WorkerWrapper(
          worker,
          statusCache,
          jsonMapper
      );

      // Add status listener to the watcher for status changes
      statusCache.getListenable().addListener(
>>>>>>> 88bb0296
          new PathChildrenCacheListener()
          {
            @Override
            public void childEvent(CuratorFramework client, PathChildrenCacheEvent event) throws Exception
            {
              synchronized (statusLock) {
                String taskId = null;
                try {
                  if (event.getType().equals(PathChildrenCacheEvent.Type.CHILD_ADDED)) {
<<<<<<< HEAD
                    String statusPath = event.getData().getPath();
                    TaskStatus taskStatus = jsonMapper.readValue(
                        cf.getData().forPath(statusPath), TaskStatus.class
                    );
                    taskId = taskStatus.getId();

                    log.info("New status[%s] appeared!", taskId);
                    runningTasks.add(taskId);
=======
                    TaskStatus taskStatus = jsonMapper.readValue(
                        event.getData().getData(), TaskStatus.class
                    );
                    log.info("New status[%s] appeared!", taskStatus.getId());
>>>>>>> 88bb0296
                    statusLock.notify();
                  } else if (event.getType().equals(PathChildrenCacheEvent.Type.CHILD_UPDATED)) {
                    String statusPath = event.getData().getPath();
                    TaskStatus taskStatus = jsonMapper.readValue(
<<<<<<< HEAD
                        cf.getData().forPath(statusPath), TaskStatus.class
=======
                        event.getData().getData(), TaskStatus.class
>>>>>>> 88bb0296
                    );
                    taskId = taskStatus.getId();

                    log.info("Task[%s] updated status[%s]!", taskId, taskStatus.getStatusCode());

                    if (taskStatus.isComplete()) {
                      workerWrapper.setLastCompletedTaskTime(new DateTime());
                      TaskWrapper taskWrapper = tasks.get(taskId);

                      if (taskWrapper == null) {
                        log.warn("A task completed that I didn't know about? WTF?!");
                      } else {
                        TaskCallback callback = taskWrapper.getCallback();

                        // Cleanup
                        if (callback != null) {
                          callback.notify(taskStatus);
                        }
                        tasks.remove(taskId);
<<<<<<< HEAD
                        runningTasks.remove(taskId);
                        cf.delete().guaranteed().forPath(statusPath);
=======
                        cf.delete().guaranteed().inBackground().forPath(statusPath);
>>>>>>> 88bb0296
                      }
                    }
                  }
                }
                catch (Exception e) {
<<<<<<< HEAD
=======
                  log.error(e, "Exception in status listener");
>>>>>>> 88bb0296
                  retryTask(new CleanupPaths(worker.getHost(), taskId), tasks.get(taskId));
                }
              }
            }
          }
      );
      zkWorkers.put(worker.getHost(), workerWrapper);
<<<<<<< HEAD
      watcher.start();
=======
      statusCache.start();
>>>>>>> 88bb0296
    }
    catch (Exception e) {
      throw Throwables.propagate(e);
    }
  }

  private WorkerWrapper findWorkerRunningTask(TaskWrapper taskWrapper)
  {
    for (WorkerWrapper workerWrapper : zkWorkers.values()) {
      if (workerWrapper.getRunningTasks().contains(taskWrapper.getTask().getId())) {
        return workerWrapper;
      }
    }
    return null;
  }
<<<<<<< HEAD

  /**
   * When a ephemeral worker node disappears from ZK, we have to make sure there are no tasks still assigned
   * to the worker. If tasks remain, they are retried.
   *
   * @param workerId - id of the removed worker
   */
  private void removeWorker(final String workerId)
  {
    WorkerWrapper workerWrapper = zkWorkers.get(workerId);
    if (workerWrapper != null) {
      for (String taskId : workerWrapper.getRunningTasks()) {
        TaskWrapper taskWrapper = tasks.get(taskId);
        if (taskWrapper != null) {
          retryTask(new CleanupPaths(workerId, taskId), tasks.get(taskId));
        }
        workerWrapper.removeTask(taskId);
      }

      try {
        workerWrapper.getWatcher().close();
      }
      catch (IOException e) {
        log.error("Failed to close watcher associated with worker[%s]", workerWrapper.getWorker().getHost());
=======

  /**
   * When a ephemeral worker node disappears from ZK, we have to make sure there are no tasks still assigned
   * to the worker. If tasks remain, they are retried.
   *
   * @param workerId - id of the removed worker
   */
  private void removeWorker(final String workerId)
  {
    currentlyTerminating.remove(workerId);

    WorkerWrapper workerWrapper = zkWorkers.get(workerId);
    if (workerWrapper != null) {
      try {
        Set<String> tasksToRetry = Sets.newHashSet(workerWrapper.getRunningTasks());
        tasksToRetry.addAll(cf.getChildren().forPath(JOINER.join(config.getTaskPath(), workerId)));

        for (String taskId : tasksToRetry) {
          TaskWrapper taskWrapper = tasks.get(taskId);
          if (taskWrapper != null) {
            retryTask(new CleanupPaths(workerId, taskId), tasks.get(taskId));
          }
        }

        workerWrapper.getStatusCache().close();
      }
      catch (Exception e) {
        log.error(e, "Failed to cleanly remove worker[%s]");
>>>>>>> 88bb0296
      }
    }
    zkWorkers.remove(workerId);
  }

<<<<<<< HEAD
  private WorkerWrapper getWorkerForTask()
=======
  private WorkerWrapper findWorkerForTask()
>>>>>>> 88bb0296
  {
    try {
      final MinMaxPriorityQueue<WorkerWrapper> workerQueue = MinMaxPriorityQueue.<WorkerWrapper>orderedBy(
          new Comparator<WorkerWrapper>()
          {
            @Override
            public int compare(WorkerWrapper w1, WorkerWrapper w2)
            {
              return -Ints.compare(w1.getRunningTasks().size(), w2.getRunningTasks().size());
            }
          }
      ).create(
          FunctionalIterable.create(zkWorkers.values()).filter(
              new Predicate<WorkerWrapper>()
              {
                @Override
                public boolean apply(WorkerWrapper input)
                {
                  return (!input.isAtCapacity() &&
                          input.getWorker().getVersion().compareTo(config.getMinWorkerVersion()) >= 0);
                }
              }
          )
      );

      if (workerQueue.isEmpty()) {
<<<<<<< HEAD
        log.makeAlert("There are no worker nodes with capacity to run task!").emit();
        strategy.provision(zkWorkers);
=======
        log.info("Worker nodes do not have capacity to run any more tasks!");

        if (currentlyProvisioning.isEmpty()) {
          AutoScalingData provisioned = strategy.provision();
          if (provisioned != null) {
            currentlyProvisioning.addAll(provisioned.getNodeIds());
            lastProvisionTime = new DateTime();
          }
        } else {
          Duration durSinceLastProvision = new Duration(new DateTime(), lastProvisionTime);
          if (durSinceLastProvision.isLongerThan(config.getMaxScalingDuration())) {
            log.makeAlert(
                "It has been %d millis since last scheduled provision but nodes remain",
                durSinceLastProvision.getMillis()
            ).emit();
          }

          log.info(
              "[%s] still provisioning. Wait for all provisioned nodes to complete before requesting new worker.",
              currentlyProvisioning
          );
        }
>>>>>>> 88bb0296
        return null;
      }

      return workerQueue.peek();
    }
    catch (Exception e) {
      throw Throwables.propagate(e);
    }
  }

  /**
   * Creates a ZK entry under a specific path associated with a worker. The worker is responsible for
   * removing the task ZK entry and creating a task status ZK entry.
   *
   * @param theWorker   The worker the task is assigned to
   * @param taskWrapper The task to be assigned
   */
  private void announceTask(Worker theWorker, TaskWrapper taskWrapper)
  {
    synchronized (statusLock) {
      final Task task = taskWrapper.getTask();
      final TaskContext taskContext = taskWrapper.getTaskContext();
      try {
        log.info("Coordinator asking Worker[%s] to add task[%s]", theWorker.getHost(), task.getId());

        tasks.put(task.getId(), taskWrapper);

        cf.create()
<<<<<<< HEAD
          .creatingParentsIfNeeded()
=======
>>>>>>> 88bb0296
          .withMode(CreateMode.EPHEMERAL)
          .forPath(
              JOINER.join(
                  config.getTaskPath(),
                  theWorker.getHost(),
                  task.getId()
              ),
              jsonMapper.writeValueAsBytes(new TaskHolder(task, taskContext))
          );

<<<<<<< HEAD
        while (findWorkerRunningTask(taskWrapper) == null) {
          statusLock.wait();
=======
        // Syncing state with Zookeeper
        while (findWorkerRunningTask(taskWrapper) == null) {
          statusLock.wait(config.getTaskAssignmentTimeoutDuration().getMillis());
>>>>>>> 88bb0296
        }
      }
      catch (Exception e) {
        log.error(e, "Exception creating task[%s] for worker node[%s]", task.getId(), theWorker.getHost());
        throw Throwables.propagate(e);
      }
    }
  }

  private class CleanupPaths implements Runnable
  {
    private final String workerId;
    private final String taskId;

    private CleanupPaths(String workerId, String taskId)
    {
      this.workerId = workerId;
      this.taskId = taskId;
    }

    @Override
    public void run()
    {
      try {
        final String statusPath = JOINER.join(config.getStatusPath(), workerId, taskId);
<<<<<<< HEAD
        final String taskPath = JOINER.join(config.getTaskPath(), workerId, taskId);
        cf.delete().guaranteed().forPath(statusPath);
        cf.delete().guaranteed().forPath(taskPath);
      }
      catch (Exception e) {
        log.warn("Tried to delete a path that didn't exist! Must've gone away already!");
=======
        cf.delete().guaranteed().forPath(statusPath);
      }
      catch (Exception e) {
        log.warn("Tried to delete a status path that didn't exist! Must've gone away already?");
      }

      try {
        final String taskPath = JOINER.join(config.getTaskPath(), workerId, taskId);
        cf.delete().guaranteed().forPath(taskPath);
      }
      catch (Exception e) {
        log.warn("Tried to delete a task path that didn't exist! Must've gone away already?");
>>>>>>> 88bb0296
      }
    }
  }
}<|MERGE_RESOLUTION|>--- conflicted
+++ resolved
@@ -23,10 +23,7 @@
 import com.google.common.base.Joiner;
 import com.google.common.base.Predicate;
 import com.google.common.base.Throwables;
-<<<<<<< HEAD
-=======
 import com.google.common.collect.Lists;
->>>>>>> 88bb0296
 import com.google.common.collect.MinMaxPriorityQueue;
 import com.google.common.collect.Sets;
 import com.google.common.primitives.Ints;
@@ -40,10 +37,7 @@
 import com.metamx.druid.merger.common.TaskStatus;
 import com.metamx.druid.merger.common.task.Task;
 import com.metamx.druid.merger.coordinator.config.RemoteTaskRunnerConfig;
-<<<<<<< HEAD
-=======
 import com.metamx.druid.merger.coordinator.scaling.AutoScalingData;
->>>>>>> 88bb0296
 import com.metamx.druid.merger.coordinator.scaling.ScalingStrategy;
 import com.metamx.druid.merger.worker.Worker;
 import com.metamx.emitter.EmittingLogger;
@@ -57,15 +51,10 @@
 import org.joda.time.Duration;
 import org.joda.time.Period;
 
-<<<<<<< HEAD
-import java.io.IOException;
-import java.util.Comparator;
-=======
 import javax.annotation.Nullable;
 import java.util.Comparator;
 import java.util.List;
 import java.util.Set;
->>>>>>> 88bb0296
 import java.util.concurrent.ConcurrentHashMap;
 import java.util.concurrent.ConcurrentSkipListSet;
 import java.util.concurrent.ScheduledExecutorService;
@@ -93,17 +82,6 @@
   private final ObjectMapper jsonMapper;
   private final RemoteTaskRunnerConfig config;
   private final CuratorFramework cf;
-<<<<<<< HEAD
-  private final PathChildrenCache workerListener;
-  private final ScheduledExecutorService scheduledExec;
-  private final RetryPolicyFactory retryPolicyFactory;
-  private final ConcurrentHashMap<String, WorkerWrapper> zkWorkers; // all workers that exist in ZK
-  private final ConcurrentHashMap<String, TaskWrapper> tasks; // all tasks that are assigned or need to be assigned
-  private final ScalingStrategy strategy;
-
-  private final Object statusLock = new Object();
-
-=======
   private final PathChildrenCache workerPathCache;
   private final ScheduledExecutorService scheduledExec;
   private final RetryPolicyFactory retryPolicyFactory;
@@ -120,41 +98,24 @@
 
   private volatile DateTime lastProvisionTime = new DateTime();
   private volatile DateTime lastTerminateTime = new DateTime();
->>>>>>> 88bb0296
   private volatile boolean started = false;
 
   public RemoteTaskRunner(
       ObjectMapper jsonMapper,
       RemoteTaskRunnerConfig config,
       CuratorFramework cf,
-<<<<<<< HEAD
-      PathChildrenCache workerListener,
-      ScheduledExecutorService scheduledExec,
-      RetryPolicyFactory retryPolicyFactory,
-      ConcurrentHashMap<String, WorkerWrapper> zkWorkers,
-      ConcurrentHashMap<String, TaskWrapper> tasks,
-=======
       PathChildrenCache workerPathCache,
       ScheduledExecutorService scheduledExec,
       RetryPolicyFactory retryPolicyFactory,
->>>>>>> 88bb0296
       ScalingStrategy strategy
   )
   {
     this.jsonMapper = jsonMapper;
     this.config = config;
     this.cf = cf;
-<<<<<<< HEAD
-    this.workerListener = workerListener;
-    this.scheduledExec = scheduledExec;
-    this.retryPolicyFactory = retryPolicyFactory;
-    this.zkWorkers = zkWorkers;
-    this.tasks = tasks;
-=======
     this.workerPathCache = workerPathCache;
     this.scheduledExec = scheduledExec;
     this.retryPolicyFactory = retryPolicyFactory;
->>>>>>> 88bb0296
     this.strategy = strategy;
   }
 
@@ -162,12 +123,7 @@
   public void start()
   {
     try {
-<<<<<<< HEAD
-      workerListener.start();
-      workerListener.getListenable().addListener(
-=======
       workerPathCache.getListenable().addListener(
->>>>>>> 88bb0296
           new PathChildrenCacheListener()
           {
             @Override
@@ -175,29 +131,6 @@
             {
               if (event.getType().equals(PathChildrenCacheEvent.Type.CHILD_ADDED)) {
                 final Worker worker = jsonMapper.readValue(
-<<<<<<< HEAD
-                    cf.getData().forPath(event.getData().getPath()),
-                    Worker.class
-                );
-
-                log.info("New worker[%s] found!", worker.getHost());
-                addWorker(worker);
-              } else if (event.getType().equals(PathChildrenCacheEvent.Type.CHILD_REMOVED)) {
-                // Get the worker host from the path
-                String workerHost = event.getData().getPath().substring(event.getData().getPath().lastIndexOf("/") + 1);
-
-                log.info("Worker[%s] removed!", workerHost);
-                removeWorker(workerHost);
-              }
-            }
-          }
-      );
-
-      // Schedule termination of worker nodes periodically
-      Period period = new Period(config.getTerminateResourcesPeriodMs());
-      PeriodGranularity granularity = new PeriodGranularity(period, null, null);
-      final long truncatedNow = granularity.truncate(new DateTime().getMillis());
-=======
                     event.getData().getData(),
                     Worker.class
                 );
@@ -220,33 +153,19 @@
       Period period = new Period(config.getTerminateResourcesDuration());
       PeriodGranularity granularity = new PeriodGranularity(period, config.getTerminateResourcesOriginDateTime(), null);
       final long startTime = granularity.next(granularity.truncate(new DateTime().getMillis()));
->>>>>>> 88bb0296
 
       ScheduledExecutors.scheduleAtFixedRate(
           scheduledExec,
           new Duration(
               System.currentTimeMillis(),
-<<<<<<< HEAD
-              granularity.next(truncatedNow) - config.getTerminateResourcesWindowMs()
-          ),
-          new Duration(config.getTerminateResourcesPeriodMs()),
-=======
               startTime
           ),
           config.getTerminateResourcesDuration(),
->>>>>>> 88bb0296
           new Runnable()
           {
             @Override
             public void run()
             {
-<<<<<<< HEAD
-              strategy.terminateIfNeeded(zkWorkers);
-            }
-          }
-      );
-
-=======
               if (currentlyTerminating.isEmpty()) {
                 if (zkWorkers.size() <= config.getMinNumWorkers()) {
                   return;
@@ -304,7 +223,6 @@
             }
           }
       );
->>>>>>> 88bb0296
       started = true;
     }
     catch (Exception e) {
@@ -317,11 +235,7 @@
   {
     try {
       for (WorkerWrapper workerWrapper : zkWorkers.values()) {
-<<<<<<< HEAD
-        workerWrapper.getWatcher().close();
-=======
         workerWrapper.close();
->>>>>>> 88bb0296
       }
     }
     catch (Exception e) {
@@ -335,43 +249,16 @@
   public boolean hasStarted()
   {
     return started;
-<<<<<<< HEAD
-=======
   }
 
   public int getNumWorkers()
   {
     return zkWorkers.size();
->>>>>>> 88bb0296
   }
 
   @Override
   public void run(Task task, TaskContext context, TaskCallback callback)
   {
-<<<<<<< HEAD
-    assignTask(
-        new TaskWrapper(
-            task, context, callback, retryPolicyFactory.makeRetryPolicy()
-        )
-    );
-  }
-
-  private boolean assignTask(TaskWrapper taskWrapper)
-  {
-    // If the task already exists, we don't need to announce it
-    try {
-      WorkerWrapper workerWrapper;
-      if ((workerWrapper = findWorkerRunningTask(taskWrapper)) != null) {
-        final Worker worker = workerWrapper.getWorker();
-
-        log.info("Worker[%s] is already running task{%s].", worker.getHost(), taskWrapper.getTask().getId());
-
-        TaskStatus taskStatus = jsonMapper.readValue(
-            cf.getData().forPath(JOINER.join(config.getStatusPath(), worker.getHost(), taskWrapper.getTask().getId())),
-            TaskStatus.class
-        );
-
-=======
     if (tasks.contains(task.getId())) {
       throw new ISE("Assigned a task[%s] that already exists, WTF is happening?!", task.getId());
     }
@@ -401,30 +288,12 @@
             TaskStatus.class
         );
 
->>>>>>> 88bb0296
         if (taskStatus.isComplete()) {
           TaskCallback callback = taskWrapper.getCallback();
           if (callback != null) {
             callback.notify(taskStatus);
           }
           new CleanupPaths(worker.getHost(), taskWrapper.getTask().getId()).run();
-<<<<<<< HEAD
-        } else {
-          tasks.put(taskWrapper.getTask().getId(), taskWrapper);
-        }
-        return true;
-      }
-    }
-    catch (Exception e) {
-      throw Throwables.propagate(e);
-    }
-
-    // Announce the task
-    WorkerWrapper workerWrapper = getWorkerForTask();
-    if (workerWrapper != null) {
-      announceTask(workerWrapper.getWorker(), taskWrapper);
-      return true;
-=======
         }
       }
       catch (Exception e) {
@@ -439,10 +308,7 @@
       } else {
         retryTask(null, taskWrapper);
       }
->>>>>>> 88bb0296
-    }
-
-    return false;
+    }
   }
 
   /**
@@ -473,22 +339,6 @@
           @Override
           public void run()
           {
-<<<<<<< HEAD
-            try {
-              if (pre != null) {
-                pre.run();
-              }
-
-              if (tasks.containsKey(task.getId())) {
-                log.info("Retry[%d] for task[%s]", retryPolicy.getNumRetries(), task.getId());
-                if (!assignTask(taskWrapper)) {
-                  throw new ISE("Unable to find worker to send retry request to for task[%s]", task.getId());
-                }
-              }
-            }
-            catch (Exception e) {
-              retryTask(null, taskWrapper);
-=======
             if (pre != null) {
               pre.run();
             }
@@ -496,7 +346,6 @@
             if (tasks.containsKey(task.getId())) {
               log.info("Retry[%d] for task[%s]", retryPolicy.getNumRetries(), task.getId());
               assignTask(taskWrapper);
->>>>>>> 88bb0296
             }
           }
         },
@@ -515,21 +364,6 @@
   private void addWorker(final Worker worker)
   {
     try {
-<<<<<<< HEAD
-      final String workerStatus = JOINER.join(config.getStatusPath(), worker.getHost());
-      final ConcurrentSkipListSet<String> runningTasks = new ConcurrentSkipListSet<String>(
-          cf.getChildren().forPath(workerStatus)
-      );
-      final PathChildrenCache watcher = new PathChildrenCache(cf, workerStatus, false);
-      final WorkerWrapper workerWrapper = new WorkerWrapper(
-          worker,
-          runningTasks,
-          watcher
-      );
-
-      // Add status listener to the watcher for status changes
-      watcher.getListenable().addListener(
-=======
       currentlyProvisioning.remove(worker.getHost());
 
       final String workerStatusPath = JOINER.join(config.getStatusPath(), worker.getHost());
@@ -542,7 +376,6 @@
 
       // Add status listener to the watcher for status changes
       statusCache.getListenable().addListener(
->>>>>>> 88bb0296
           new PathChildrenCacheListener()
           {
             @Override
@@ -552,30 +385,15 @@
                 String taskId = null;
                 try {
                   if (event.getType().equals(PathChildrenCacheEvent.Type.CHILD_ADDED)) {
-<<<<<<< HEAD
-                    String statusPath = event.getData().getPath();
-                    TaskStatus taskStatus = jsonMapper.readValue(
-                        cf.getData().forPath(statusPath), TaskStatus.class
-                    );
-                    taskId = taskStatus.getId();
-
-                    log.info("New status[%s] appeared!", taskId);
-                    runningTasks.add(taskId);
-=======
                     TaskStatus taskStatus = jsonMapper.readValue(
                         event.getData().getData(), TaskStatus.class
                     );
                     log.info("New status[%s] appeared!", taskStatus.getId());
->>>>>>> 88bb0296
                     statusLock.notify();
                   } else if (event.getType().equals(PathChildrenCacheEvent.Type.CHILD_UPDATED)) {
                     String statusPath = event.getData().getPath();
                     TaskStatus taskStatus = jsonMapper.readValue(
-<<<<<<< HEAD
-                        cf.getData().forPath(statusPath), TaskStatus.class
-=======
                         event.getData().getData(), TaskStatus.class
->>>>>>> 88bb0296
                     );
                     taskId = taskStatus.getId();
 
@@ -595,21 +413,13 @@
                           callback.notify(taskStatus);
                         }
                         tasks.remove(taskId);
-<<<<<<< HEAD
-                        runningTasks.remove(taskId);
-                        cf.delete().guaranteed().forPath(statusPath);
-=======
                         cf.delete().guaranteed().inBackground().forPath(statusPath);
->>>>>>> 88bb0296
                       }
                     }
                   }
                 }
                 catch (Exception e) {
-<<<<<<< HEAD
-=======
                   log.error(e, "Exception in status listener");
->>>>>>> 88bb0296
                   retryTask(new CleanupPaths(worker.getHost(), taskId), tasks.get(taskId));
                 }
               }
@@ -617,11 +427,7 @@
           }
       );
       zkWorkers.put(worker.getHost(), workerWrapper);
-<<<<<<< HEAD
-      watcher.start();
-=======
       statusCache.start();
->>>>>>> 88bb0296
     }
     catch (Exception e) {
       throw Throwables.propagate(e);
@@ -637,7 +443,6 @@
     }
     return null;
   }
-<<<<<<< HEAD
 
   /**
    * When a ephemeral worker node disappears from ZK, we have to make sure there are no tasks still assigned
@@ -647,31 +452,6 @@
    */
   private void removeWorker(final String workerId)
   {
-    WorkerWrapper workerWrapper = zkWorkers.get(workerId);
-    if (workerWrapper != null) {
-      for (String taskId : workerWrapper.getRunningTasks()) {
-        TaskWrapper taskWrapper = tasks.get(taskId);
-        if (taskWrapper != null) {
-          retryTask(new CleanupPaths(workerId, taskId), tasks.get(taskId));
-        }
-        workerWrapper.removeTask(taskId);
-      }
-
-      try {
-        workerWrapper.getWatcher().close();
-      }
-      catch (IOException e) {
-        log.error("Failed to close watcher associated with worker[%s]", workerWrapper.getWorker().getHost());
-=======
-
-  /**
-   * When a ephemeral worker node disappears from ZK, we have to make sure there are no tasks still assigned
-   * to the worker. If tasks remain, they are retried.
-   *
-   * @param workerId - id of the removed worker
-   */
-  private void removeWorker(final String workerId)
-  {
     currentlyTerminating.remove(workerId);
 
     WorkerWrapper workerWrapper = zkWorkers.get(workerId);
@@ -691,17 +471,12 @@
       }
       catch (Exception e) {
         log.error(e, "Failed to cleanly remove worker[%s]");
->>>>>>> 88bb0296
       }
     }
     zkWorkers.remove(workerId);
   }
 
-<<<<<<< HEAD
-  private WorkerWrapper getWorkerForTask()
-=======
   private WorkerWrapper findWorkerForTask()
->>>>>>> 88bb0296
   {
     try {
       final MinMaxPriorityQueue<WorkerWrapper> workerQueue = MinMaxPriorityQueue.<WorkerWrapper>orderedBy(
@@ -728,10 +503,6 @@
       );
 
       if (workerQueue.isEmpty()) {
-<<<<<<< HEAD
-        log.makeAlert("There are no worker nodes with capacity to run task!").emit();
-        strategy.provision(zkWorkers);
-=======
         log.info("Worker nodes do not have capacity to run any more tasks!");
 
         if (currentlyProvisioning.isEmpty()) {
@@ -754,7 +525,6 @@
               currentlyProvisioning
           );
         }
->>>>>>> 88bb0296
         return null;
       }
 
@@ -783,10 +553,6 @@
         tasks.put(task.getId(), taskWrapper);
 
         cf.create()
-<<<<<<< HEAD
-          .creatingParentsIfNeeded()
-=======
->>>>>>> 88bb0296
           .withMode(CreateMode.EPHEMERAL)
           .forPath(
               JOINER.join(
@@ -797,14 +563,9 @@
               jsonMapper.writeValueAsBytes(new TaskHolder(task, taskContext))
           );
 
-<<<<<<< HEAD
-        while (findWorkerRunningTask(taskWrapper) == null) {
-          statusLock.wait();
-=======
         // Syncing state with Zookeeper
         while (findWorkerRunningTask(taskWrapper) == null) {
           statusLock.wait(config.getTaskAssignmentTimeoutDuration().getMillis());
->>>>>>> 88bb0296
         }
       }
       catch (Exception e) {
@@ -830,14 +591,6 @@
     {
       try {
         final String statusPath = JOINER.join(config.getStatusPath(), workerId, taskId);
-<<<<<<< HEAD
-        final String taskPath = JOINER.join(config.getTaskPath(), workerId, taskId);
-        cf.delete().guaranteed().forPath(statusPath);
-        cf.delete().guaranteed().forPath(taskPath);
-      }
-      catch (Exception e) {
-        log.warn("Tried to delete a path that didn't exist! Must've gone away already!");
-=======
         cf.delete().guaranteed().forPath(statusPath);
       }
       catch (Exception e) {
@@ -850,7 +603,6 @@
       }
       catch (Exception e) {
         log.warn("Tried to delete a task path that didn't exist! Must've gone away already?");
->>>>>>> 88bb0296
       }
     }
   }
