--- conflicted
+++ resolved
@@ -476,7 +476,6 @@
       final List<Interval> allocateIntervals = new ArrayList<>(partitionAnalysis.getAllIntervalsToIndex());
       final DataSchema dataSchema;
       if (determineIntervals) {
-<<<<<<< HEAD
         // For any type of secondary partitioning that needed to dynamically determine intervals, abort task if
         // identified interval count was greater than configured value in tuningConfig.
         if (allocateIntervals.size() > tuningConfig.getMaxSegmentIntervalsPermitted()) {
@@ -492,10 +491,7 @@
           );
         }
 
-        if (!determineLockGranularityandTryLock(toolbox.getTaskActionClient(), allocateIntervals)) {
-=======
         if (!determineLockGranularityAndTryLock(toolbox.getTaskActionClient(), allocateIntervals)) {
->>>>>>> 5bd79242
           throw new ISE("Failed to get locks for intervals[%s]", allocateIntervals);
         }
 
