/*
 * Druid - a distributed column store.
 * Copyright (C) 2012  Metamarkets Group Inc.
 *
 * This program is free software; you can redistribute it and/or
 * modify it under the terms of the GNU General Public License
 * as published by the Free Software Foundation; either version 2
 * of the License, or (at your option) any later version.
 *
 * This program is distributed in the hope that it will be useful,
 * but WITHOUT ANY WARRANTY; without even the implied warranty of
 * MERCHANTABILITY or FITNESS FOR A PARTICULAR PURPOSE.  See the
 * GNU General Public License for more details.
 *
 * You should have received a copy of the GNU General Public License
 * along with this program; if not, write to the Free Software
 * Foundation, Inc., 51 Franklin Street, Fifth Floor, Boston, MA  02110-1301, USA.
 */

package com.metamx.druid.curator.announcement;

import com.google.common.base.Throwables;
import com.google.common.collect.Lists;
import com.google.common.collect.MapMaker;
import com.google.common.collect.Sets;
import com.google.common.io.Closeables;
import com.metamx.common.IAE;
import com.metamx.common.Pair;
import com.metamx.common.lifecycle.LifecycleStart;
import com.metamx.common.lifecycle.LifecycleStop;
import com.metamx.common.logger.Logger;
import com.metamx.druid.curator.ShutdownNowIgnoringExecutorService;
import com.metamx.druid.curator.cache.PathChildrenCacheFactory;
import com.metamx.druid.curator.cache.SimplePathChildrenCacheFactory;
import org.apache.curator.framework.CuratorFramework;
import org.apache.curator.framework.recipes.cache.ChildData;
import org.apache.curator.framework.recipes.cache.PathChildrenCache;
import org.apache.curator.framework.recipes.cache.PathChildrenCacheEvent;
import org.apache.curator.framework.recipes.cache.PathChildrenCacheListener;
import org.apache.curator.utils.ZKPaths;
import org.apache.zookeeper.CreateMode;
import org.apache.zookeeper.KeeperException;
import org.apache.zookeeper.data.Stat;

import java.util.Arrays;
import java.util.List;
import java.util.Map;
import java.util.Set;
import java.util.concurrent.ConcurrentMap;
import java.util.concurrent.ExecutorService;
import java.util.concurrent.atomic.AtomicReference;

/**
 * Announces things on Zookeeper.
 */
public class Announcer
{
  private static final Logger log = new Logger(Announcer.class);

  private final CuratorFramework curator;
  private final PathChildrenCacheFactory factory;

  private final List<Pair<String, byte[]>> toAnnounce = Lists.newArrayList();
  private final ConcurrentMap<String, PathChildrenCache> listeners = new MapMaker().makeMap();
  private final ConcurrentMap<String, ConcurrentMap<String, byte[]>> announcements = new MapMaker().makeMap();

  private final Object lock = new Object();

  private boolean started = false;

  public Announcer(
      CuratorFramework curator,
      ExecutorService exec
  )
  {
    this.curator = curator;
    this.factory = new SimplePathChildrenCacheFactory(false, true, new ShutdownNowIgnoringExecutorService(exec));
  }

  @LifecycleStart
  public void start()
  {
    synchronized (toAnnounce) {
      if (started) {
        return;
      }

      started = true;

      for (Pair<String, byte[]> pair : toAnnounce) {
        announce(pair.lhs, pair.rhs);
      }
      toAnnounce.clear();
    }
  }

  @LifecycleStop
  public void stop()
  {
    synchronized (toAnnounce) {
      if (!started) {
        return;
      }

      started = false;

      for (Map.Entry<String, PathChildrenCache> entry : listeners.entrySet()) {
        Closeables.closeQuietly(entry.getValue());
      }

      for (Map.Entry<String, ConcurrentMap<String, byte[]>> entry : announcements.entrySet()) {
        String basePath = entry.getKey();

        for (String announcementPath : entry.getValue().keySet()) {
          unannounce(ZKPaths.makePath(basePath, announcementPath));
        }
      }
    }
  }

  /**
   * Announces the provided bytes at the given path.  Announcement means that it will create an ephemeral node
   * and monitor it to make sure that it always exists until it is unannounced or this object is closed.
   *
   * @param path  The path to announce at
   * @param bytes The payload to announce
   */
  public void announce(String path, byte[] bytes)
  {
    synchronized (toAnnounce) {
      if (!started) {
        toAnnounce.add(Pair.of(path, bytes));
        return;
      }
    }

    final ZKPaths.PathAndNode pathAndNode = ZKPaths.getPathAndNode(path);

    final String parentPath = pathAndNode.getPath();

    ConcurrentMap<String, byte[]> subPaths = announcements.get(parentPath);

    if (subPaths == null) {

      // I don't have a watcher on this path yet, create a Map and start watching.
      announcements.putIfAbsent(parentPath, new MapMaker().<String, byte[]>makeMap());

      // Guaranteed to be non-null, but might be a map put in there by another thread.
      final ConcurrentMap<String, byte[]> finalSubPaths = announcements.get(parentPath);

      // Synchronize to make sure that I only create a listener once.
      synchronized (finalSubPaths) {
        if (!listeners.containsKey(parentPath)) {
          final PathChildrenCache cache = factory.make(curator, parentPath);
          cache.getListenable().addListener(
              new PathChildrenCacheListener()
              {
                private final AtomicReference<Set<String>> pathsLost = new AtomicReference<Set<String>>(null);

                @Override
                public void childEvent(CuratorFramework client, PathChildrenCacheEvent event) throws Exception
                {
                  log.debug("Path[%s] got event[%s]", parentPath, event);
                  switch (event.getType()) {
                    case CHILD_REMOVED:
                      final ChildData child = event.getData();
                      final ZKPaths.PathAndNode childPath = ZKPaths.getPathAndNode(child.getPath());
                      final byte[] value = finalSubPaths.get(childPath.getNode());
                      if (value != null) {
                        log.info("Node[%s] dropped, reinstating.", child.getPath());
                        createAnnouncement(child.getPath(), value);
                      }
                      break;
                    case CONNECTION_LOST:
                      // Lost connection, which means session is broken, take inventory of what has been seen.
                      // This is to protect from a race condition in which the ephemeral node could have been
                      // created but not actually seen by the PathChildrenCache, which means that it won't know
                      // that it disappeared and thus will not generate a CHILD_REMOVED event for us.  Under normal
                      // circumstances, this can only happen upon connection loss; but technically if you have
                      // an adversary in the system, they could also delete the ephemeral node before the cache sees
                      // it.  This does not protect from that case, so don't have adversaries.

                      Set<String> pathsToReinstate = Sets.newHashSet();
                      for (String node : finalSubPaths.keySet()) {
                        pathsToReinstate.add(ZKPaths.makePath(parentPath, node));
                      }

                      for (ChildData data : cache.getCurrentData()) {
                        pathsToReinstate.remove(data.getPath());
                      }

                      if (!pathsToReinstate.isEmpty() && !pathsLost.compareAndSet(null, pathsToReinstate)) {
                        log.info("Already had a pathsLost set!?[%s]", parentPath);
                      }
                      break;
                    case CONNECTION_RECONNECTED:
                      final Set<String> thePathsLost = pathsLost.getAndSet(null);

                      if (thePathsLost != null) {
                        for (String path : thePathsLost) {
                          log.info("Reinstating [%s]", path);
                          final ZKPaths.PathAndNode split = ZKPaths.getPathAndNode(path);
                          createAnnouncement(path, announcements.get(split.getPath()).get(split.getNode()));
                        }
                      }
                      break;
                  }
                }
              }
          );

          try {
            synchronized (toAnnounce) {
              if (started) {
                cache.start();
                listeners.put(parentPath, cache);
              }
            }
          }
          catch (Exception e) {
            throw Throwables.propagate(e);
          }
        }
      }

      subPaths = finalSubPaths;
    }

    boolean created = false;
    synchronized (toAnnounce) {
      if (started) {
        byte[] oldBytes = subPaths.get(pathAndNode.getNode());

        if (oldBytes == null) {
<<<<<<< HEAD
          subPaths.put(pathAndNode.getNode(), bytes);
=======
>>>>>>> adda1488
          created = true;
        } else if (!Arrays.equals(oldBytes, bytes)) {
          throw new IAE("Cannot reannounce different values under the same path");
        }
      }
    }

    if (created) {
      try {
        createAnnouncement(path, bytes);
      }
      catch (Exception e) {
        throw Throwables.propagate(e);
      }
    }
  }

  public void update(final String path, final byte[] bytes)
  {
<<<<<<< HEAD
    final ZKPaths.PathAndNode pathAndNode = ZKPaths.getPathAndNode(path);

    final String parentPath = pathAndNode.getPath();
    final String nodePath = pathAndNode.getNode();

    ConcurrentMap<String, byte[]> subPaths = announcements.get(parentPath);

    if (subPaths == null || subPaths.get(nodePath) == null) {
      announce(path, bytes);
      return;
    }

    try {
      byte[] oldBytes = subPaths.get(nodePath);

      if (!Arrays.equals(oldBytes, bytes)) {
        subPaths.put(nodePath, bytes);
        updateAnnouncement(path, bytes);
      }
    }
    catch (Exception e) {
      throw Throwables.propagate(e);
=======
    synchronized (lock) {
      final ZKPaths.PathAndNode pathAndNode = ZKPaths.getPathAndNode(path);

      final String parentPath = pathAndNode.getPath();
      final String nodePath = pathAndNode.getNode();

      ConcurrentMap<String, byte[]> subPaths = announcements.get(parentPath);

      if (subPaths == null || subPaths.get(nodePath) == null) {
        announce(path, bytes);
        return;
      }

      try {
        byte[] oldBytes = subPaths.get(nodePath);

        if (!Arrays.equals(oldBytes, bytes)) {
          subPaths.put(nodePath, bytes);
          updateAnnouncement(path, bytes);
        }
      }
      catch (Exception e) {
        throw Throwables.propagate(e);
      }
>>>>>>> adda1488
    }
  }

  private String createAnnouncement(final String path, byte[] value) throws Exception
  {
    return curator.create().compressed().withMode(CreateMode.EPHEMERAL).inBackground().forPath(path, value);
  }

  private Stat updateAnnouncement(final String path, final byte[] value) throws Exception
  {
    return curator.setData().compressed().inBackground().forPath(path, value);
  }

  /**
   * Unannounces an announcement created at path.  Note that if all announcements get removed, the Announcer
   * will continue to have ZK watches on paths because clearing them out is a source of ugly race conditions.
   * <p/>
   * If you need to completely clear all the state of what is being watched and announced, stop() the Announcer.
   *
   * @param path
   */
  public void unannounce(String path)
  {
    log.info("unannouncing [%s]", path);
    final ZKPaths.PathAndNode pathAndNode = ZKPaths.getPathAndNode(path);
    final String parentPath = pathAndNode.getPath();

    final ConcurrentMap<String, byte[]> subPaths = announcements.get(parentPath);

    if (subPaths == null) {
      throw new IAE("Path[%s] not announced, cannot unannounce.", path);
    }

    if (subPaths.remove(pathAndNode.getNode()) == null) {
      throw new IAE("Path[%s] not announced, cannot unannounce.", path);
    }

    try {
      curator.delete().guaranteed().forPath(path);
    }
    catch (KeeperException.NoNodeException e) {
      log.info("node[%s] didn't exist anyway...", path);
    }
    catch (Exception e) {
      throw Throwables.propagate(e);
    }
  }
}<|MERGE_RESOLUTION|>--- conflicted
+++ resolved
@@ -229,13 +229,9 @@
     boolean created = false;
     synchronized (toAnnounce) {
       if (started) {
-        byte[] oldBytes = subPaths.get(pathAndNode.getNode());
+        byte[] oldBytes = subPaths.putIfAbsent(pathAndNode.getNode(), bytes);
 
         if (oldBytes == null) {
-<<<<<<< HEAD
-          subPaths.put(pathAndNode.getNode(), bytes);
-=======
->>>>>>> adda1488
           created = true;
         } else if (!Arrays.equals(oldBytes, bytes)) {
           throw new IAE("Cannot reannounce different values under the same path");
@@ -255,30 +251,6 @@
 
   public void update(final String path, final byte[] bytes)
   {
-<<<<<<< HEAD
-    final ZKPaths.PathAndNode pathAndNode = ZKPaths.getPathAndNode(path);
-
-    final String parentPath = pathAndNode.getPath();
-    final String nodePath = pathAndNode.getNode();
-
-    ConcurrentMap<String, byte[]> subPaths = announcements.get(parentPath);
-
-    if (subPaths == null || subPaths.get(nodePath) == null) {
-      announce(path, bytes);
-      return;
-    }
-
-    try {
-      byte[] oldBytes = subPaths.get(nodePath);
-
-      if (!Arrays.equals(oldBytes, bytes)) {
-        subPaths.put(nodePath, bytes);
-        updateAnnouncement(path, bytes);
-      }
-    }
-    catch (Exception e) {
-      throw Throwables.propagate(e);
-=======
     synchronized (lock) {
       final ZKPaths.PathAndNode pathAndNode = ZKPaths.getPathAndNode(path);
 
@@ -303,7 +275,6 @@
       catch (Exception e) {
         throw Throwables.propagate(e);
       }
->>>>>>> adda1488
     }
   }
 
