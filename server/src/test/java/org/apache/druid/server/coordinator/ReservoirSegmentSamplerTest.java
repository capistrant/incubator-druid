--- conflicted
+++ resolved
@@ -172,22 +172,20 @@
     holderList.add(holder4);
 
     Map<DataSegment, Integer> segmentCountMap = new HashMap<>();
-<<<<<<< HEAD
-    for (int i = 0; i < 5000; i++) {
-      segmentCountMap.put(ReservoirSegmentSampler.getRandomBalancerSegmentHolder(holderList, Collections.emptySet(), 100).getSegment(), 1);
-=======
     for (int i = 0; i < iterations; i++) {
       // due to the pseudo-randomness of this method, we may not select a segment every single time no matter what.
-      BalancerSegmentHolder balancerSegmentHolder = ReservoirSegmentSampler.getRandomBalancerSegmentHolder(holderList, Collections.emptySet());
+      BalancerSegmentHolder balancerSegmentHolder = ReservoirSegmentSampler.getRandomBalancerSegmentHolder(holderList, Collections.emptySet(), 100);
       if (balancerSegmentHolder != null) {
         segmentCountMap.put(balancerSegmentHolder.getSegment(), 1);
       }
->>>>>>> ca3b9251
     }
 
     for (DataSegment segment : segments) {
       Assert.assertEquals(new Integer(1), segmentCountMap.get(segment));
     }
+
+    EasyMock.verify(druidServer1, druidServer2, druidServer3, druidServer4);
+    EasyMock.verify(holder1, holder2, holder3, holder4);
   }
 
   /**
