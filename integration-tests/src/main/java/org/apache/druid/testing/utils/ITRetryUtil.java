--- conflicted
+++ resolved
@@ -30,11 +30,7 @@
 
   private static final Logger LOG = new Logger(ITRetryUtil.class);
 
-<<<<<<< HEAD
-  public static final int DEFAULT_RETRY_COUNT = 300; // 10 minutes
-=======
   public static final int DEFAULT_RETRY_COUNT = 240; // 20 minutes
->>>>>>> b7a16d08
 
   public static final long DEFAULT_RETRY_SLEEP = TimeUnit.SECONDS.toMillis(5);
 
