/*
 * Licensed to the Apache Software Foundation (ASF) under one
 * or more contributor license agreements.  See the NOTICE file
 * distributed with this work for additional information
 * regarding copyright ownership.  The ASF licenses this file
 * to you under the Apache License, Version 2.0 (the
 * "License"); you may not use this file except in compliance
 * with the License.  You may obtain a copy of the License at
 *
 *   http://www.apache.org/licenses/LICENSE-2.0
 *
 * Unless required by applicable law or agreed to in writing,
 * software distributed under the License is distributed on an
 * "AS IS" BASIS, WITHOUT WARRANTIES OR CONDITIONS OF ANY
 * KIND, either express or implied.  See the License for the
 * specific language governing permissions and limitations
 * under the License.
 */

package org.apache.druid.tests.indexer;

import org.apache.druid.java.util.common.StringUtils;
import org.apache.druid.testing.guice.DruidTestModuleFactory;
import org.apache.druid.tests.TestNGGroup;
import org.testng.annotations.DataProvider;
import org.testng.annotations.Guice;
import org.testng.annotations.Test;

import java.io.Closeable;
import java.util.function.Function;

@Test(groups = {TestNGGroup.BATCH_INDEX, TestNGGroup.QUICKSTART_COMPATIBLE})
@Guice(moduleFactory = DruidTestModuleFactory.class)
public class ITIndexerTest extends AbstractITBatchIndexTest
{
  private static final String INDEX_TASK = "/indexer/wikipedia_index_task.json";
  private static final String INDEX_TASK_NULL_INTERVALS = "/indexer/wikipedia_index_task_null_intervals.json";
  private static final String INDEX_QUERIES_RESOURCE = "/indexer/wikipedia_index_queries.json";
  private static final String INDEX_DATASOURCE = "wikipedia_index_test";

  private static final String INDEX_WITH_TIMESTAMP_TASK = "/indexer/wikipedia_with_timestamp_index_task.json";
  // TODO: add queries that validate timestamp is different from the __time column since it is a dimension
  // TODO: https://github.com/apache/druid/issues/9565
  private static final String INDEX_WITH_TIMESTAMP_QUERIES_RESOURCE = "/indexer/wikipedia_index_queries.json";
  private static final String INDEX_WITH_TIMESTAMP_DATASOURCE = "wikipedia_with_timestamp_index_test";

  private static final String REINDEX_TASK = "/indexer/wikipedia_reindex_task.json";
  private static final String REINDEX_TASK_WITH_DRUID_INPUT_SOURCE = "/indexer/wikipedia_reindex_druid_input_source_task.json";
  private static final String REINDEX_QUERIES_RESOURCE = "/indexer/wikipedia_reindex_queries.json";
  private static final String REINDEX_DATASOURCE = "wikipedia_reindex_test";

  private static final String MERGE_INDEX_TASK = "/indexer/wikipedia_merge_index_task.json";
  private static final String MERGE_INDEX_QUERIES_RESOURCE = "/indexer/wikipedia_merge_index_queries.json";
  private static final String MERGE_INDEX_DATASOURCE = "wikipedia_merge_index_test";

  private static final String MERGE_REINDEX_TASK = "/indexer/wikipedia_merge_reindex_task.json";
  private static final String MERGE_REINDEX_TASK_WITH_DRUID_INPUT_SOURCE = "/indexer/wikipedia_merge_reindex_druid_input_source_task.json";
  private static final String MERGE_REINDEX_QUERIES_RESOURCE = "/indexer/wikipedia_merge_index_queries.json";
  private static final String MERGE_REINDEX_DATASOURCE = "wikipedia_merge_reindex_test";

<<<<<<< HEAD
  @DataProvider
  public static Object[][] failureResourcesZeroMaxThenMaxZero()
  {
    return new Object[][]{
        {0, Integer.MAX_VALUE},
        {Integer.MAX_VALUE, 0}
    };
  }

  @DataProvider
  public static Object[][] failureResourcesMaxZero()
  {
    return new Object[][]{
        {Integer.MAX_VALUE, 0}
    };
  }
=======
  private static final String INDEX_WITH_MERGE_COLUMN_LIMIT_TASK = "/indexer/wikipedia_index_with_merge_column_limit_task.json";
  private static final String INDEX_WITH_MERGE_COLUMN_LIMIT_DATASOURCE = "wikipedia_index_with_merge_column_limit_test";
>>>>>>> 68bb038b

  @Test
  public void testIndexData() throws Exception
  {
    final String reindexDatasource = REINDEX_DATASOURCE + "-testIndexData";
    final String reindexDatasourceWithDruidInputSource = REINDEX_DATASOURCE + "-testIndexData-druidInputSource";
    try (
        final Closeable ignored1 = unloader(INDEX_DATASOURCE + config.getExtraDatasourceNameSuffix());
        final Closeable ignored2 = unloader(reindexDatasource + config.getExtraDatasourceNameSuffix());
        final Closeable ignored3 = unloader(reindexDatasourceWithDruidInputSource + config.getExtraDatasourceNameSuffix())
    ) {
      final Function<String, String> transform = spec -> {
        try {
          spec = StringUtils.replace(
              spec,
              "%%MAX_SEGMENT_INTERVALS_PERMITTED%%",
              jsonMapper.writeValueAsString(Integer.MAX_VALUE)
          );
          spec = StringUtils.replace(
              spec,
              "%%MAX_SEGMENT_INTERVAL_SHARDS_PERMITTED%%",
              jsonMapper.writeValueAsString(Integer.MAX_VALUE)
          );
          spec = StringUtils.replace(
              spec,
              "%%FORCE_GUARANTEED_ROLLUP%%",
              jsonMapper.writeValueAsString(false)
          );

          return spec;
        }
        catch (Exception e) {
          throw new RuntimeException(e);
        }
      };

      doIndexTest(
          INDEX_DATASOURCE,
          INDEX_TASK,
          transform,
          INDEX_QUERIES_RESOURCE,
          false,
          true,
          true,
          true
      );
      doReindexTest(
          INDEX_DATASOURCE,
          reindexDatasource,
          REINDEX_TASK,
          REINDEX_QUERIES_RESOURCE
      );
      doReindexTest(
          INDEX_DATASOURCE,
          reindexDatasourceWithDruidInputSource,
          REINDEX_TASK_WITH_DRUID_INPUT_SOURCE,
          REINDEX_QUERIES_RESOURCE
      );
    }
  }

  @Test
  public void testReIndexDataWithTimestamp() throws Exception
  {
    final String reindexDatasource = REINDEX_DATASOURCE + "-testReIndexDataWithTimestamp";
    final String reindexDatasourceWithDruidInputSource = REINDEX_DATASOURCE + "-testReIndexDataWithTimestamp-druidInputSource";
    try (
        final Closeable ignored1 = unloader(INDEX_WITH_TIMESTAMP_DATASOURCE + config.getExtraDatasourceNameSuffix());
        final Closeable ignored2 = unloader(reindexDatasource + config.getExtraDatasourceNameSuffix());
        final Closeable ignored3 = unloader(reindexDatasourceWithDruidInputSource + config.getExtraDatasourceNameSuffix())
    ) {
      doIndexTest(
          INDEX_WITH_TIMESTAMP_DATASOURCE,
          INDEX_WITH_TIMESTAMP_TASK,
          INDEX_WITH_TIMESTAMP_QUERIES_RESOURCE,
          false,
          true,
          true,
          true
      );
      doReindexTest(
          INDEX_WITH_TIMESTAMP_DATASOURCE,
          reindexDatasource,
          REINDEX_TASK,
          REINDEX_QUERIES_RESOURCE
      );
      doReindexTest(
          INDEX_WITH_TIMESTAMP_DATASOURCE,
          reindexDatasourceWithDruidInputSource,
          REINDEX_TASK_WITH_DRUID_INPUT_SOURCE,
          REINDEX_QUERIES_RESOURCE
      );
    }
  }

  @Test
  public void testMERGEIndexData() throws Exception
  {
    final String reindexDatasource = MERGE_REINDEX_DATASOURCE + "-testMergeIndexData";
    final String reindexDatasourceWithDruidInputSource = MERGE_REINDEX_DATASOURCE + "-testMergeReIndexData-druidInputSource";
    try (
        final Closeable ignored1 = unloader(MERGE_INDEX_DATASOURCE + config.getExtraDatasourceNameSuffix());
        final Closeable ignored2 = unloader(reindexDatasource + config.getExtraDatasourceNameSuffix());
        final Closeable ignored3 = unloader(reindexDatasourceWithDruidInputSource + config.getExtraDatasourceNameSuffix())
    ) {
      doIndexTest(
          MERGE_INDEX_DATASOURCE,
          MERGE_INDEX_TASK,
          MERGE_INDEX_QUERIES_RESOURCE,
          false,
          true,
          true,
          true
      );
      doReindexTest(
          MERGE_INDEX_DATASOURCE,
          reindexDatasource,
          MERGE_REINDEX_TASK,
          MERGE_REINDEX_QUERIES_RESOURCE
      );
      doReindexTest(
          MERGE_INDEX_DATASOURCE,
          reindexDatasourceWithDruidInputSource,
          MERGE_REINDEX_TASK_WITH_DRUID_INPUT_SOURCE,
          MERGE_INDEX_QUERIES_RESOURCE
      );
    }
  }

<<<<<<< HEAD
  /**
   * Test that ingestion properly fails due to tuningConfig paramaters. Both maxSegmentIntervalsPermitted and
   * maxAggregateSegmentIntervalShardsPermitted are tested for ingestion with null intervals and hashed partitioning.
   *
   * @param resourceArray tuningConfig values to populate ingestion spec.
   * @throws Exception
   */
  @Test(dataProvider = "failureResourcesZeroMaxThenMaxZero")
  public void testHashedPartitioningNullIntervalsIndexFailure(int[] resourceArray) throws Exception
  {
    final Function<String, String> transform = spec -> {
      try {
        spec = StringUtils.replace(
            spec,
            "%%MAX_SEGMENT_INTERVALS_PERMITTED%%",
            jsonMapper.writeValueAsString(resourceArray[0])
        );
        spec = StringUtils.replace(
            spec,
            "%%MAX_SEGMENT_INTERVAL_SHARDS_PERMITTED%%",
            jsonMapper.writeValueAsString(resourceArray[1])
        );
        spec = StringUtils.replace(
            spec,
            "%%FORCE_GUARANTEED_ROLLUP%%",
            jsonMapper.writeValueAsString(true)
        );

        return spec;
      }
      catch (Exception e) {
        throw new RuntimeException(e);
      }
    };

    doIndexTest(
        INDEX_DATASOURCE,
        INDEX_TASK_NULL_INTERVALS,
        transform,
        INDEX_QUERIES_RESOURCE,
        false,
        false,
        false,
        false
    );
  }

  /**
   * Test that ingestion properly fails due to tuningConfig paramaters. Both maxSegmentIntervalsPermitted and
   * maxAggregateSegmentIntervalShardsPermitted are tested for ingestion with non-null intervals and hashed partitioning.
   *
   * @param resourceArray tuningConfig values to populate ingestion spec.
   * @throws Exception
   */
  @Test(dataProvider = "failureResourcesZeroMaxThenMaxZero")
  public void testHashedPartitioningNonNullIntervalsIndexFailure(int[] resourceArray) throws Exception
  {
    final Function<String, String> transform = spec -> {
      try {
        spec = StringUtils.replace(
            spec,
            "%%MAX_SEGMENT_INTERVALS_PERMITTED%%",
            jsonMapper.writeValueAsString(resourceArray[0])
        );
        spec = StringUtils.replace(
            spec,
            "%%MAX_SEGMENT_INTERVAL_SHARDS_PERMITTED%%",
            jsonMapper.writeValueAsString(resourceArray[1])
        );
        spec = StringUtils.replace(
            spec,
            "%%FORCE_GUARANTEED_ROLLUP%%",
            jsonMapper.writeValueAsString(true)
        );

        return spec;
      }
      catch (Exception e) {
        throw new RuntimeException(e);
      }
    };

    doIndexTest(
        INDEX_DATASOURCE,
        INDEX_TASK,
        transform,
        INDEX_QUERIES_RESOURCE,
        false,
        false,
        false,
        false
    );
  }

  /**
   * Test that ingestion properly fails due to tuningConfig paramaters. maxSegmentIntervalsPermitted is tested for
   * ingestion with null intervals and dynamic partitioning.
   *
   * @param resourceArray tuningConfig values to populate ingestion spec.
   * @throws Exception
   */
  @Test(dataProvider = "failureResourcesMaxZero")
  public void testDynamicPartitioningNullIntervalsIndexFailure(int[] resourceArray) throws Exception
  {
    final Function<String, String> transform = spec -> {
      try {
        spec = StringUtils.replace(
            spec,
            "%%MAX_SEGMENT_INTERVALS_PERMITTED%%",
            jsonMapper.writeValueAsString(resourceArray[0])
        );
        spec = StringUtils.replace(
            spec,
            "%%MAX_SEGMENT_INTERVAL_SHARDS_PERMITTED%%",
            jsonMapper.writeValueAsString(resourceArray[1])
        );
        spec = StringUtils.replace(
            spec,
            "%%FORCE_GUARANTEED_ROLLUP%%",
            jsonMapper.writeValueAsString(false)
        );

        return spec;
      }
      catch (Exception e) {
        throw new RuntimeException(e);
      }
    };

    doIndexTest(
        INDEX_DATASOURCE,
        INDEX_TASK_NULL_INTERVALS,
        transform,
        INDEX_QUERIES_RESOURCE,
        false,
        false,
        false,
        false
    );
=======

  @Test
  public void testIndexWithMergeColumnLimitData() throws Exception
  {
    try (
        final Closeable ignored1 = unloader(INDEX_WITH_MERGE_COLUMN_LIMIT_DATASOURCE + config.getExtraDatasourceNameSuffix());
    ) {
      doIndexTest(
          INDEX_WITH_MERGE_COLUMN_LIMIT_DATASOURCE,
          INDEX_WITH_MERGE_COLUMN_LIMIT_TASK,
          INDEX_QUERIES_RESOURCE,
          false,
          true,
          true
      );
    }
>>>>>>> 68bb038b
  }
}<|MERGE_RESOLUTION|>--- conflicted
+++ resolved
@@ -58,7 +58,9 @@
   private static final String MERGE_REINDEX_QUERIES_RESOURCE = "/indexer/wikipedia_merge_index_queries.json";
   private static final String MERGE_REINDEX_DATASOURCE = "wikipedia_merge_reindex_test";
 
-<<<<<<< HEAD
+  private static final String INDEX_WITH_MERGE_COLUMN_LIMIT_TASK = "/indexer/wikipedia_index_with_merge_column_limit_task.json";
+  private static final String INDEX_WITH_MERGE_COLUMN_LIMIT_DATASOURCE = "wikipedia_index_with_merge_column_limit_test";
+
   @DataProvider
   public static Object[][] failureResourcesZeroMaxThenMaxZero()
   {
@@ -75,10 +77,6 @@
         {Integer.MAX_VALUE, 0}
     };
   }
-=======
-  private static final String INDEX_WITH_MERGE_COLUMN_LIMIT_TASK = "/indexer/wikipedia_index_with_merge_column_limit_task.json";
-  private static final String INDEX_WITH_MERGE_COLUMN_LIMIT_DATASOURCE = "wikipedia_index_with_merge_column_limit_test";
->>>>>>> 68bb038b
 
   @Test
   public void testIndexData() throws Exception
@@ -208,7 +206,25 @@
     }
   }
 
-<<<<<<< HEAD
+
+  @Test
+  public void testIndexWithMergeColumnLimitData() throws Exception
+  {
+    try (
+        final Closeable ignored1 = unloader(INDEX_WITH_MERGE_COLUMN_LIMIT_DATASOURCE + config.getExtraDatasourceNameSuffix());
+    ) {
+      doIndexTest(
+          INDEX_WITH_MERGE_COLUMN_LIMIT_DATASOURCE,
+          INDEX_WITH_MERGE_COLUMN_LIMIT_TASK,
+          INDEX_QUERIES_RESOURCE,
+          false,
+          true,
+          true,
+          true
+      );
+    }
+  }
+
   /**
    * Test that ingestion properly fails due to tuningConfig paramaters. Both maxSegmentIntervalsPermitted and
    * maxAggregateSegmentIntervalShardsPermitted are tested for ingestion with null intervals and hashed partitioning.
@@ -348,23 +364,5 @@
         false,
         false
     );
-=======
-
-  @Test
-  public void testIndexWithMergeColumnLimitData() throws Exception
-  {
-    try (
-        final Closeable ignored1 = unloader(INDEX_WITH_MERGE_COLUMN_LIMIT_DATASOURCE + config.getExtraDatasourceNameSuffix());
-    ) {
-      doIndexTest(
-          INDEX_WITH_MERGE_COLUMN_LIMIT_DATASOURCE,
-          INDEX_WITH_MERGE_COLUMN_LIMIT_TASK,
-          INDEX_QUERIES_RESOURCE,
-          false,
-          true,
-          true
-      );
-    }
->>>>>>> 68bb038b
   }
 }